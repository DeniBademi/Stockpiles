--- conflicted
+++ resolved
@@ -301,8 +301,6 @@
 
     return cluster_volumes
 
-<<<<<<< HEAD
-=======
 
 
 def convert_ply_to_las(ply_file, las_file):
@@ -323,7 +321,6 @@
 
     las.write(las_file)
 
->>>>>>> d9cebf59
 if __name__ == "__main__":
     las_file = "data/1 stockpile 19-13-2025_group1_densified_point_cloud.las"
     # las_file = "data/Stockpile 2 19-03-2025_group1_densified_point_cloud.las"
